from .loss import *
from .metric import *
from .multiscalenet import *
from .dirichletnet import *
<<<<<<< HEAD
from .unet import *
=======
from .singlefilter import *
>>>>>>> 66acede9
<|MERGE_RESOLUTION|>--- conflicted
+++ resolved
@@ -2,8 +2,5 @@
 from .metric import *
 from .multiscalenet import *
 from .dirichletnet import *
-<<<<<<< HEAD
 from .unet import *
-=======
-from .singlefilter import *
->>>>>>> 66acede9
+from .singlefilter import *