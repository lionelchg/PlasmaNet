########################################################################################################################
#                                                                                                                      #
#                                                     DataLoaders                                                      #
#                                                                                                                      #
#                                     Guillaume Bogopolsky, CERFACS, 09.03.2020                                        #
#                                                                                                                      #
########################################################################################################################

from pathlib import Path

import numpy as np
import torch
from torch.utils.data import TensorDataset

from ..base import BaseDataLoader
from ..utils import plot_dataloader_complete


class PoissonDataLoader(BaseDataLoader):
    """
    Loads a set of charge distribution and the associated potential.
    Automatically shuffles the dataset before the validation split (see BaseDataLoader class).
    """

    def __init__(self, config, data_dir, batch_size, normalize=False, shuffle=True, validation_split=0.0,
                 num_workers=1):
        self.data_dir = Path(data_dir)
        self.logger = config.get_logger('PoissonDataLoader', config['trainer']['verbosity'])

        # Load numpy files of shape (batch_size, H, W)
        physical_rhs = np.load(self.data_dir / 'physical_rhs.npy')
        potential = np.load(self.data_dir / 'potential.npy')

        # Convert to torch.Tensor of shape (batch_size, 1, H, W)
        physical_rhs = torch.from_numpy(physical_rhs[:, np.newaxis, :, :])
        potential = torch.from_numpy(potential[:, np.newaxis, :, :])

        # Normalization and length
        self.normalize = normalize
        self.length = config.length

        if self.normalize == 'max':
            self.logger.info("Using max normalization")
            self.data_norm = torch.max(torch.max(physical_rhs, 3, keepdim=True)[0], 2, keepdim=True)[0]
            self.target_norm = torch.max(torch.max(potential, 3, keepdim=True)[0], 2, keepdim=True)[0]
            physical_rhs /= self.data_norm
            potential /= self.target_norm
        elif self.normalize == 'physical':
            # For the Physical normalization we propose the following:
            # d2(pot/pot0) / d(x/L)2 = (L2 rhs0 / pot0)* rhs/rhs0
            # If mod(pot0) == 1 the normalization sums up to rhs * L**2
            # where L = physical length of the domain
            self.logger.info("Using physical normalization")
            self.data_norm = torch.ones((physical_rhs.size(0), physical_rhs.size(1), 1, 1)) / self.length**2
            self.target_norm = torch.ones((potential.size(0), potential.size(1), 1, 1))
            physical_rhs /= self.data_norm
            potential /= self.target_norm
        elif self.normalize == 'empirical':
            # Value that is approximately the max of the rhs
            self.logger.info("Using empiric normalization")
            self.data_norm = (torch.ones((physical_rhs.size(0), physical_rhs.size(1), 1, 1))) * 2e6
            self.target_norm = torch.ones((potential.size(0), potential.size(1), 1, 1))
            physical_rhs /= self.data_norm
            potential /= self.target_norm
        else:
            self.logger.info("No normalization")
            self.data_norm = torch.ones((physical_rhs.size(0), physical_rhs.size(1), 1, 1))
            self.target_norm = torch.ones((potential.size(0), potential.size(1), 1, 1))

        # Convert to torch.float32
        physical_rhs = physical_rhs.type(torch.float32)
        potential = potential.type(torch.float32)
        self.data_norm = self.data_norm.type(torch.float32)
        self.target_norm = self.target_norm.type(torch.float32)

        # if 5 channels

        if config.channels == 5:
            # Create distance tensors
            #         4
            #     - - - - -
            #    |         |
            #  1 |         | 3
            #    |         |
            #     - - - - -
            #         2
            assert (physical_rhs.size(1) == 1), "Size must be (batch_size, 1, H, W)"

            bsz  = physical_rhs.size(0)
            resX = physical_rhs.size(3)
            resY = physical_rhs.size(2)

            x_tensor = torch.arange(resX, dtype=torch.float).view((1, resX)).expand((bsz, 1, resY, resX))
            y_tensor = torch.arange(resY, dtype=torch.float).view((1, resY, 1)).expand((bsz, 1, resY, resX))

<<<<<<< HEAD
            d_1 = (potential[:, 0, :, 0].expand((bsz, 1, resY, resX)) * (resX - x_tensor) / resX).type(torch.float32)
            d_2 = (potential[:, 0, 0, :].expand((bsz, 1, resY, resX)) * (resY - y_tensor) / resY).type(torch.float32)
            d_3 = (potential[:, 0, :, -1].expand((bsz, 1, resY, resX)) * (x_tensor) / resX).type(torch.float32)
            d_4 = (potential[:, 0, -1, :].expand((bsz, 1, resY, resX)) * (y_tensor) / resY).type(torch.float32)
=======
            d_1 = (potential[:, :, :, 0].unsqueeze(3).expand((bsz, 1, resY, resX)) * (resX - x_tensor) / resX).type(torch.float32)
            d_2 = (potential[:, :, 0, :].unsqueeze(2).expand((bsz, 1, resY, resX)) * (resY - y_tensor) / resY).type(torch.float32)
            d_3 = (potential[:, :, :, -1].unsqueeze(3).expand((bsz, 1, resY, resX)) * (x_tensor) / resX).type(torch.float32)
            d_4 = (potential[:, :, -1, :].unsqueeze(2).expand((bsz, 1, resY, resX)) * (y_tensor) / resY).type(torch.float32)
>>>>>>> 5cd69d09

            # Auxiliary plot
            plot_dataloader_complete(d_1, d_2, d_3, d_4, potential, physical_rhs, x_tensor, y_tensor, config.fig_dir)

            # Final data == concatenation
            self.data = torch.cat((physical_rhs, d_1, d_2, d_3, d_4), dim=1).type(torch.float32)

        else:
            self.data = physical_rhs

        # Create Dataset from Tensor
        self.dataset = TensorDataset(self.data, potential, self.data_norm, self.target_norm)
        super().__init__(self.dataset, batch_size, shuffle, validation_split, num_workers)


class DirichletDataLoader(BaseDataLoader):
    """
    Loads a set of Dirichlet BC and the associated result to the BC problem.
    Automatically shuffles the dataset before the validation split (see BaseDataLoader class).
    """

    def __init__(self, config, data_dir, batch_size, normalize=False, shuffle=True, validation_split=0.0,
                 num_workers=1):
        self.data_dir = Path(data_dir)
        self.logger = config.get_logger('DirichletDataLoader', config['trainer']['verbosity'])

        # Load numpy file of shape (batch_size, H, W)
        potential = np.load(self.data_dir / 'potential.npy')
        BC_channel = np.zeros_like(potential)
        BC_channel[:, :, 0] = np.load(self.data_dir / 'potential_boundary.npy')

        # Convert to torch.Tensor of shape (batch_size, 1, H, W) and (batch_size, 1, 1, W) respectively
        potential = torch.from_numpy(potential[:, np.newaxis, :, :]).type(torch.float32)
        BC_channel = torch.from_numpy(BC_channel[:, np.newaxis, :, :]).type(torch.float32)
        rhs = torch.zeros_like(potential)

        # Normalization and length
        self.normalize = normalize
        self.length = config.length

        if self.normalize == 'max':
            self.logger.info("Using max normalization")
            self.data_norm = torch.max(torch.max(BC_channel, 3, keepdim=True)[0], 2, keepdim=True)[0]
            self.target_norm = torch.max(torch.max(potential, 3, keepdim=True)[0], 2, keepdim=True)[0]
            BC_channel /= self.data_norm
            potential /= self.target_norm
        elif self.normalize == 'physical':
            # For the Physical normalization we propose the following:
            # d2(pot/pot0) / d(x/L)2 = (L2 rhs0 / pot0)* rhs/rhs0
            # If mod(pot0) == 1 the normalization sums up to rhs * L**2
            # where L = physical length of the domain
            self.logger.info("Using physical normalization")
            self.data_norm = torch.ones((BC_channel.size(0), BC_channel.size(1), 1, 1)) / self.length**2
            self.target_norm = torch.ones((potential.size(0), potential.size(1), 1, 1))
            BC_channel /= self.data_norm
            potential /= self.target_norm
        else:
            self.logger.info("No normalization")
            self.data_norm = torch.ones((BC_channel.size(0), BC_channel.size(1), 1, 1))
            self.target_norm = torch.ones((potential.size(0), potential.size(1), 1, 1))

        if config.channels == 3:
            # Create distance tensor

            assert BC_channel.size(1) == 1, "Size must be (batch_size, 1, H, W)"

            bsz  = BC_channel.size(0)
            resY = BC_channel.size(2)
            resX = BC_channel.size(3)

            x_tensor = torch.arange(resX, dtype=torch.float).view((1, resX)).expand((bsz, 1, resY, resX))
            # Exponential guess of the potential from the BC data
            potential_guess = (BC_channel[:, :, :, 0].unsqueeze(3).expand((bsz, 1, resY, resX))
                               * torch.exp(-10.0 * x_tensor / resX)).type(torch.float32)

            # Final data: concatenation of rhs and BC information on respective channels
            self.data = torch.cat((rhs, BC_channel, potential_guess), dim=1).type(torch.float32)

        else:
            self.data = torch.cat((rhs, BC_channel), dim=1).type(torch.float32)

        # Convert to torch.float32
        potential = potential.type(torch.float32)
        self.data_norm = self.data_norm.type(torch.float32)
        self.target_norm = self.target_norm.type(torch.float32)

        # Create Dataset from Tensor
        self.dataset = TensorDataset(self.data, potential, self.data_norm, self.target_norm)
        super().__init__(self.dataset, batch_size, shuffle, validation_split, num_workers)

<|MERGE_RESOLUTION|>--- conflicted
+++ resolved
@@ -93,17 +93,10 @@
             x_tensor = torch.arange(resX, dtype=torch.float).view((1, resX)).expand((bsz, 1, resY, resX))
             y_tensor = torch.arange(resY, dtype=torch.float).view((1, resY, 1)).expand((bsz, 1, resY, resX))
 
-<<<<<<< HEAD
-            d_1 = (potential[:, 0, :, 0].expand((bsz, 1, resY, resX)) * (resX - x_tensor) / resX).type(torch.float32)
-            d_2 = (potential[:, 0, 0, :].expand((bsz, 1, resY, resX)) * (resY - y_tensor) / resY).type(torch.float32)
-            d_3 = (potential[:, 0, :, -1].expand((bsz, 1, resY, resX)) * (x_tensor) / resX).type(torch.float32)
-            d_4 = (potential[:, 0, -1, :].expand((bsz, 1, resY, resX)) * (y_tensor) / resY).type(torch.float32)
-=======
             d_1 = (potential[:, :, :, 0].unsqueeze(3).expand((bsz, 1, resY, resX)) * (resX - x_tensor) / resX).type(torch.float32)
             d_2 = (potential[:, :, 0, :].unsqueeze(2).expand((bsz, 1, resY, resX)) * (resY - y_tensor) / resY).type(torch.float32)
             d_3 = (potential[:, :, :, -1].unsqueeze(3).expand((bsz, 1, resY, resX)) * (x_tensor) / resX).type(torch.float32)
             d_4 = (potential[:, :, -1, :].unsqueeze(2).expand((bsz, 1, resY, resX)) * (y_tensor) / resY).type(torch.float32)
->>>>>>> 5cd69d09
 
             # Auxiliary plot
             plot_dataloader_complete(d_1, d_2, d_3, d_4, potential, physical_rhs, x_tensor, y_tensor, config.fig_dir)
