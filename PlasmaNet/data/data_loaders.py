########################################################################################################################
#                                                                                                                      #
#                                                     DataLoaders                                                      #
#                                                                                                                      #
#                                     Guillaume Bogopolsky, CERFACS, 09.03.2020                                        #
#                                                                                                                      #
########################################################################################################################

from pathlib import Path

import numpy as np
import torch
from torch.utils.data import TensorDataset
import os

from ..base import BaseDataLoader
from ..utils import plot_dataloader_complete, fourier_guess, dataset_input_filter


class PoissonDataLoader(BaseDataLoader):
    """
    Loads a set of charge distribution and the associated potential.
    Automatically shuffles the dataset before the validation split (see BaseDataLoader class).
    """

    def __init__(self, config, data_dir, batch_size, normalize=False, shuffle=True, validation_split=0.0,
                 input_cutoff_frequency=None, num_workers=1):
        self.data_dir = Path(data_dir)
        self.logger = config.get_logger('PoissonDataLoader', config['trainer']['verbosity'])

        # Load numpy files of shape (batch_size, H, W)
        physical_rhs = np.load(self.data_dir / 'physical_rhs.npy')
        potential = np.load(self.data_dir / 'potential.npy')

<<<<<<< HEAD
        # Filter input potential if asked for
        if input_cutoff_frequency is not None and input_cutoff_frequency != 'None':
            dataset_input_filter(physical_rhs, input_cutoff_frequency, config.size, config.length)
=======
        self.multi = os.path.exists(self.data_dir / 'potential_interp.npy')

        if self.multi:
            potential_multi = np.load(self.data_dir / 'potential_interp.npy')
>>>>>>> 66acede9

        # Convert to torch.Tensor of shape (batch_size, 1, H, W)
        physical_rhs = torch.from_numpy(physical_rhs[:, np.newaxis, :, :])
        potential = torch.from_numpy(potential[:, np.newaxis, :, :])
        potential_multi = torch.from_numpy(potential_multi)

        # Normalization and length
        self.normalize = normalize
        self.lx = config.lx
        self.ly = config.ly

        if self.normalize == 'max':
            self.logger.info("Using max normalization")
            self.data_norm = torch.max(torch.max(physical_rhs, 3, keepdim=True)[0], 2, keepdim=True)[0]
            self.target_norm = torch.max(torch.max(potential, 3, keepdim=True)[0], 2, keepdim=True)[0]
            physical_rhs /= self.data_norm
            potential /= self.target_norm
        elif self.normalize == 'physical':
            # For the Physical normalization we propose the following:
            # d2(pot/pot0) / d(x/L)2 = (L2 rhs0 / pot0)* rhs/rhs0
            # If mod(pot0) == 1 the normalization sums up to rhs * L**2
            # where L = physical length of the domain
            self.logger.info("Using physical normalization")
            self.data_norm = torch.ones((physical_rhs.size(0), physical_rhs.size(1), 1, 1)) / self.lx / self.ly
            self.target_norm = torch.ones((potential.size(0), potential.size(1), 1, 1))
            physical_rhs /= self.data_norm
            potential /= self.target_norm
        elif self.normalize == 'analytical' or self.normalize == 'empirical':
            # Value that is approximately the max of the rhs
            self.logger.info("Using analytical normalization from Fourier series solution")
            self.alpha = 0.1
            self.ratio_max = self.alpha / (np.pi**2 / 4)**2 / (1 / self.lx**2 + 1 / self.ly**2)
            self.data_norm = torch.ones((physical_rhs.size(0), physical_rhs.size(1), 1, 1)) / self.ratio_max
            self.target_norm = torch.ones((potential.size(0), potential.size(1), 1, 1))
            if self.multi:
                self.target_norm_m = torch.ones((potential_multi.size(0), potential_multi.size(1), 1, 1))
            physical_rhs /= self.data_norm
        else:
            self.logger.info("No normalization")
            self.data_norm = torch.ones((physical_rhs.size(0), physical_rhs.size(1), 1, 1))
            self.target_norm = torch.ones((potential.size(0), potential.size(1), 1, 1))

        # Convert to torch.float32
        physical_rhs = physical_rhs.type(torch.float32)
        potential = potential.type(torch.float32)
        self.data_norm = self.data_norm.type(torch.float32)
        self.target_norm = self.target_norm.type(torch.float32)
        if self.multi:
            self.target_norm_m = self.target_norm_m.type(torch.float32)
            potential_multi = potential_multi.type(torch.float32)
        # if 5 channels

        if config.channels == 5:
            # Create distance tensors
            #         4
            #     - - - - -
            #    |         |
            #  1 |         | 3
            #    |         |
            #     - - - - -
            #         2
            assert (physical_rhs.size(1) == 1), "Size must be (batch_size, 1, H, W)"

            bsz  = physical_rhs.size(0)
            resX = physical_rhs.size(3)
            resY = physical_rhs.size(2)

            x_tensor = torch.arange(resX, dtype=torch.float).view((1, resX)).expand((bsz, 1, resY, resX))
            y_tensor = torch.arange(resY, dtype=torch.float).view((1, resY, 1)).expand((bsz, 1, resY, resX))

            d_1 = (potential[:, :, :, 0].unsqueeze(3).expand((bsz, 1, resY, resX)) * (resX - x_tensor) / resX).type(torch.float32)
            d_2 = (potential[:, :, 0, :].unsqueeze(2).expand((bsz, 1, resY, resX)) * (resY - y_tensor) / resY).type(torch.float32)
            d_3 = (potential[:, :, :, -1].unsqueeze(3).expand((bsz, 1, resY, resX)) * (x_tensor) / resX).type(torch.float32)
            d_4 = (potential[:, :, -1, :].unsqueeze(2).expand((bsz, 1, resY, resX)) * (y_tensor) / resY).type(torch.float32)

            # Auxiliary plot
            plot_dataloader_complete(d_1, d_2, d_3, d_4, potential, physical_rhs, x_tensor, y_tensor, config.fig_dir)

            # Final data == concatenation
            self.data = torch.cat((physical_rhs, d_1, d_2, d_3, d_4), dim=1).type(torch.float32)

        else:
            self.data = physical_rhs

        # Create Dataset from Tensor
        if self.multi:
            self.dataset = TensorDataset(self.data, potential_multi, self.data_norm, self.target_norm)
        else:
            self.dataset = TensorDataset(self.data, potential, self.data_norm, self.target_norm)

        super().__init__(self.dataset, batch_size, shuffle, validation_split, num_workers)

class PhotoDataLoader(BaseDataLoader):
    """
    Loads a set of charge distribution and the associated potential.
    Automatically shuffles the dataset before the validation split (see BaseDataLoader class).
    """

    def __init__(self, config, data_dir, batch_size, normalize=False, shuffle=True, validation_split=0.0,
                 num_workers=1):
        self.data_dir = Path(data_dir)
        self.logger = config.get_logger('PoissonDataLoader', config['trainer']['verbosity'])

        # Load numpy files of shape (batch_size, H, W)
        physical_rhs = np.load(self.data_dir / 'irate.npy')
        potential = np.load(self.data_dir / 'Sph.npy')

        # Convert to torch.Tensor of shape (batch_size, 1, H, W)
        physical_rhs = torch.from_numpy(physical_rhs[:, np.newaxis, :, :])
        potential = torch.from_numpy(potential[:, np.newaxis, :, :])

        # Normalization and length
        self.normalize = normalize
        self.lx = config.lx
        self.ly = config.ly

        if self.normalize == 'max':
            self.logger.info("Using max normalization")
            self.data_norm = torch.max(torch.max(physical_rhs, 3, keepdim=True)[0], 2, keepdim=True)[0]
            self.target_norm = torch.max(torch.max(potential, 3, keepdim=True)[0], 2, keepdim=True)[0]
            physical_rhs /= self.data_norm
            potential /= self.target_norm
        elif self.normalize == 'physical':
            # For the Physical normalization we propose the following:
            # d2(pot/pot0) / d(x/L)2 = (L2 rhs0 / pot0)* rhs/rhs0
            # If mod(pot0) == 1 the normalization sums up to rhs * L**2
            # where L = physical length of the domain
            self.logger.info("Using physical normalization")
            self.data_norm = torch.ones((physical_rhs.size(0), physical_rhs.size(1), 1, 1)) / self.lx / self.ly
            self.target_norm = torch.ones((potential.size(0), potential.size(1), 1, 1))
            physical_rhs /= self.data_norm
            potential /= self.target_norm
        elif self.normalize == 'analytical' or self.normalize == 'empirical':
            # Value that is approximately the max of the rhs
            self.logger.info("Using analytical normalization from Fourier series solution")
            self.alpha = 0.1
            self.ratio_max = self.alpha / (np.pi**2 / 4)**2 / (1 / self.lx**2 + 1 / self.ly**2)
            self.data_norm = torch.ones((physical_rhs.size(0), physical_rhs.size(1), 1, 1)) / self.ratio_max
            self.target_norm = torch.ones((potential.size(0), potential.size(1), 1, 1))
            physical_rhs /= self.data_norm
        else:
            self.logger.info("No normalization")
            self.data_norm = torch.ones((physical_rhs.size(0), physical_rhs.size(1), 1, 1))
            self.target_norm = torch.ones((potential.size(0), potential.size(1), 1, 1))

        # Convert to torch.float32
        physical_rhs = physical_rhs.type(torch.float32)
        potential = potential.type(torch.float32)
        self.data_norm = self.data_norm.type(torch.float32)
        self.target_norm = self.target_norm.type(torch.float32)

        # if 5 channels

        if config.channels == 5:
            # Create distance tensors
            #         4
            #     - - - - -
            #    |         |
            #  1 |         | 3
            #    |         |
            #     - - - - -
            #         2
            assert (physical_rhs.size(1) == 1), "Size must be (batch_size, 1, H, W)"

            bsz  = physical_rhs.size(0)
            resX = physical_rhs.size(3)
            resY = physical_rhs.size(2)

            x_tensor = torch.arange(resX, dtype=torch.float).view((1, resX)).expand((bsz, 1, resY, resX))
            y_tensor = torch.arange(resY, dtype=torch.float).view((1, resY, 1)).expand((bsz, 1, resY, resX))

            d_1 = (potential[:, :, :, 0].unsqueeze(3).expand((bsz, 1, resY, resX)) * (resX - x_tensor) / resX).type(torch.float32)
            d_2 = (potential[:, :, 0, :].unsqueeze(2).expand((bsz, 1, resY, resX)) * (resY - y_tensor) / resY).type(torch.float32)
            d_3 = (potential[:, :, :, -1].unsqueeze(3).expand((bsz, 1, resY, resX)) * (x_tensor) / resX).type(torch.float32)
            d_4 = (potential[:, :, -1, :].unsqueeze(2).expand((bsz, 1, resY, resX)) * (y_tensor) / resY).type(torch.float32)

            # Auxiliary plot
            plot_dataloader_complete(d_1, d_2, d_3, d_4, potential, physical_rhs, x_tensor, y_tensor, config.fig_dir)

            # Final data == concatenation
            self.data = torch.cat((physical_rhs, d_1, d_2, d_3, d_4), dim=1).type(torch.float32)

        else:
            self.data = physical_rhs

        # Create Dataset from Tensor
        self.dataset = TensorDataset(self.data, potential, self.data_norm, self.target_norm)
        super().__init__(self.dataset, batch_size, shuffle, validation_split, num_workers)

class DirichletDataLoader(BaseDataLoader):
    """
    Load 3 different potential fields, the original (potential_orig), the one resulting on the Laplace
    BC problem (potential_BC)  and the potential for the rhs with Dirichlet BC = 0 (potential_rhs).
    Automatically shuffles the dataset before the validation split (see BaseDataLoader class).
    """

    def __init__(self, config, data_dir, batch_size, normalize=False, shuffle=True, validation_split=0.0,
                 num_workers=1, guess = None, modes = None):
        self.data_dir = Path(data_dir)
        self.logger = config.get_logger('DirichletDataLoader', config['trainer']['verbosity'])

        # Load numpy file of shape (batch_size, H, W)
        potential_orig = np.load(self.data_dir / 'potential_orig.npy')
        potential_bc = np.load(self.data_dir / 'potential_BC.npy')
        potential_rhs = np.load(self.data_dir / 'potential_rhs.npy')
        physical_rhs = np.load(self.data_dir / 'physical_rhs.npy')


        # Convert to torch.Tensor of shape (batch_size, 1, H, W) and (batch_size, 1, 1, W) respectively
        potential_orig = torch.from_numpy(potential_orig[:, np.newaxis, :, :]).type(torch.float32)
        potential_bc = torch.from_numpy(potential_bc[:, np.newaxis, :, :]).type(torch.float32)
        potential_rhs = torch.from_numpy(potential_rhs[:, np.newaxis, :, :]).type(torch.float32) 
        physical_rhs = torch.from_numpy(physical_rhs[:, np.newaxis, :, :])

        # Normalization and length
        self.normalize = normalize
        self.lx = config.lx
        self.ly = config.ly

        if self.normalize == 'max':
            self.logger.info("Using max normalization")
            self.data_norm = torch.max(torch.max(physical_rhs, 3, keepdim=True)[0], 2, keepdim=True)[0]
            self.target_norm_bc = torch.max(torch.max(potential_bc, 3, keepdim=True)[0], 2, keepdim=True)[0]
            self.target_norm_rhs = torch.max(torch.max(potential_rhs, 3, keepdim=True)[0], 2, keepdim=True)[0]
            physical_rhs /= self.data_norm
            potential_orig /= self.target_norm_bc
            potential_bc /= self.target_norm_bc
            potential_rhs /= self.target_norm_rhs 
            
        elif self.normalize == 'physical':
            # For the Physical normalization we propose the following:
            # d2(pot/pot0) / d(x/L)2 = (L2 rhs0 / pot0)* rhs/rhs0
            # If mod(pot0) == 1 the normalization sums up to rhs * L**2
            # where L = physical length of the domain
            self.logger.info("Using physical normalization")
            self.data_norm = torch.ones((physical_rhs.size(0), physical_rhs.size(1), 1, 1)) / self.lx / self.ly
            self.target_norm_bc = torch.ones((potential_bc.size(0), potential_bc.size(1), 1, 1))
            self.target_norm_rhs = torch.ones((potential_rhs.size(0), potential_rhs.size(1), 1, 1))
            physical_rhs /= self.data_norm
            potential_orig /= self.target_norm_bc
            potential_bc /= self.target_norm_bc
            potential_rhs /= self.target_norm_rhs 
        elif self.normalize == 'analytical' or self.normalize == 'empirical':
            # Value that is approximately the max of the rhs
            self.logger.info("Using analytical normalization from Fourier series solution")
            self.alpha = 0.1
            self.ratio_max = self.alpha / (np.pi**2 / 4)**2 / (1 / self.lx**2 + 1 / self.ly**2)
            self.data_norm = torch.ones((physical_rhs.size(0), physical_rhs.size(1), 1, 1)) / self.ratio_max
            self.target_norm_bc = torch.ones((potential_bc.size(0), potential_bc.size(1), 1, 1))
            self.target_norm_rhs = torch.ones((potential_rhs.size(0), potential_rhs.size(1), 1, 1)) 
            physical_rhs /= self.data_norm
        else:
            self.logger.info("No normalization")
            self.data_norm = torch.ones((physical_rhs.size(0), physical_rhs.size(1), 1, 1))
            self.target_norm_bc = torch.ones((potential_bc.size(0), potential_bc.size(1), 1, 1))
            self.target_norm_rhs = torch.ones((potential_rhs.size(0), potential_rhs.size(1), 1, 1)) 


        # Convert to torch.float32
        physical_rhs = physical_rhs.type(torch.float32)
        potential_orig = potential_orig.type(torch.float32)
        potential_bc = potential_bc.type(torch.float32)
        potential_rhs = potential_rhs.type(torch.float32)
        self.data_norm = self.data_norm.type(torch.float32)
        self.target_norm_bc = self.target_norm_bc.type(torch.float32)
        self.target_norm_rhs = self.target_norm_rhs.type(torch.float32)
        self.target_norms = torch.cat(( self.target_norm_bc, self.target_norm_rhs), dim=1).type(torch.float32)

        # if 5 channels

        if config.channels == 5:
            # Create distance tensors
            #         4
            #     - - - - -
            #    |         |
            #  1 |         | 3
            #    |         |
            #     - - - - -
            #         2
            assert (physical_rhs.size(1) == 1), "Size must be (batch_size, 1, H, W)"

            bsz  = physical_rhs.size(0)
            resX = physical_rhs.size(3)
            resY = physical_rhs.size(2)

            x_tensor = torch.arange(resX, dtype=torch.float).view((1, resX)).expand((bsz, 1, resY, resX))
            y_tensor = torch.arange(resY, dtype=torch.float).view((1, resY, 1)).expand((bsz, 1, resY, resX))

            d_1 = (potential[:, :, :, 0].unsqueeze(3).expand((bsz, 1, resY, resX)) * (resX - x_tensor) / resX).type(torch.float32)
            d_2 = (potential[:, :, 0, :].unsqueeze(2).expand((bsz, 1, resY, resX)) * (resY - y_tensor) / resY).type(torch.float32)
            d_3 = (potential[:, :, :, -1].unsqueeze(3).expand((bsz, 1, resY, resX)) * (x_tensor) / resX).type(torch.float32)
            d_4 = (potential[:, :, -1, :].unsqueeze(2).expand((bsz, 1, resY, resX)) * (y_tensor) / resY).type(torch.float32)

            # Auxiliary plot
            plot_dataloader_complete(d_1, d_2, d_3, d_4, potential, physical_rhs, x_tensor, y_tensor, config.fig_dir)

            # Final data == concatenation
            self.data = torch.cat((physical_rhs, d_1, d_2, d_3, d_4), dim=1).type(torch.float32)

        else:
            self.data = physical_rhs
        
        self.target = torch.cat((potential_rhs, potential_bc, potential_orig), dim=1).type(torch.float32)

        # Create Dataset from Tensor
        self.dataset = TensorDataset(self.data, self.target, self.data_norm, self.target_norms)
        super().__init__(self.dataset, batch_size, shuffle, validation_split, num_workers)


<|MERGE_RESOLUTION|>--- conflicted
+++ resolved
@@ -32,16 +32,13 @@
         physical_rhs = np.load(self.data_dir / 'physical_rhs.npy')
         potential = np.load(self.data_dir / 'potential.npy')
 
-<<<<<<< HEAD
         # Filter input potential if asked for
         if input_cutoff_frequency is not None and input_cutoff_frequency != 'None':
             dataset_input_filter(physical_rhs, input_cutoff_frequency, config.size, config.length)
-=======
         self.multi = os.path.exists(self.data_dir / 'potential_interp.npy')
 
         if self.multi:
             potential_multi = np.load(self.data_dir / 'potential_interp.npy')
->>>>>>> 66acede9
 
         # Convert to torch.Tensor of shape (batch_size, 1, H, W)
         physical_rhs = torch.from_numpy(physical_rhs[:, np.newaxis, :, :])
