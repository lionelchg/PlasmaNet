--- conflicted
+++ resolved
@@ -13,12 +13,9 @@
 from .plot import plot_batch, plot_distrib, plot_scales
 from ..utils import inf_loop, MetricTracker
 
-<<<<<<< HEAD
-=======
 def count_parameters(model):
     return sum(p.numel() for p in model.parameters() if p.requires_grad)
 
->>>>>>> 66acede9
 class Trainer(BaseTrainer):
     """
     Trainer class.
