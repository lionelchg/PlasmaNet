--- conflicted
+++ resolved
@@ -21,13 +21,8 @@
 n_gpu: 1                                    # Number of GPUs to use
 
 globals:                                    # Domain sizes and others, used to compute global attributes
-<<<<<<< HEAD
-    nnx: 64
-    nny: 64
-=======
     nnx: 401
     nny: 101
->>>>>>> e87867a2
     lx: 0.01
     ly: 0.01
     coord: 'cyl'
