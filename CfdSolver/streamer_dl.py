########################################################################################################################
#                                                                                                                      #
#                                         Drift-diffusion fluid plasma solver                                          #
#                                                                                                                      #
#                                          Lionel Cheng, CERFACS, 22.04.2020                                           #
#                                                                                                                      #
########################################################################################################################

import os

os.environ['OPENBLAS_NUM_THREADS'] = '1'

# for solver
import numpy as np
import yaml
import scipy.constants as co
import copy
import re

from boundary import outlet_x, outlet_y, perio_x, perio_y, full_perio
from metric import compute_voln
from operators import grad
from plot import plot_scalar, plot_streamer, plot_global
from scheme import compute_flux
from chemistry import morrow

from scipy.sparse.linalg import spsolve, isolve, cg, cgs
from poissonsolver.operators import lapl, grad
from poissonsolver.plot import plot_set_1D, plot_set_2D, plot_potential
from poissonsolver.linsystem import matrix_cart, matrix_axisym, dirichlet_bc_axi
from poissonsolver.postproc import lapl_diff

from photo import photo_axisym, lambda_j_two, A_j_two, lambda_j_three, A_j_three, plot_Sph_irate

# For network
import argparse
import collections

import torch
from tqdm import tqdm

import PlasmaNet.data.data_loaders as module_data
import PlasmaNet.model.loss as module_loss
import PlasmaNet.model.metric as module_metric
from PlasmaNet.parse_config import ConfigParser
from PlasmaNet.trainer.trainer import plot_batch

def create_dir(dir_name):
    if not os.path.exists(dir_name):
        os.makedirs(dir_name)

def plot_it(X, Y, ne, rese, nionp, resp, nn, resn, physical_rhs, potential, E_field, lapl_pot, voln, dtsum, number, fig_dir):
    plot_streamer(X, Y, ne, rese / voln, nionp, resp / voln, nn, resn / voln, dtsum, number, fig_dir)
    try:
        #plot_set_2D(X, Y, physical_rhs, potential, E_field, 'Poisson fields', fig_dir + 'EM_instant_%04d' % number, no_rhs=False, axi=True)
        plot_set_2D(X, Y, - lapl_pot, potential, E_field, 'Poisson fields', fig_dir + 'EM_instant_%04d' % number, no_rhs=False, axi=True)
        # E_field_norm = np.sqrt(E_field[0]**2 + E_field[1]**2)
        # plot_set_1D(X[0, :], physical_rhs, potential, E_field_norm, lapl_pot, np.shape(X)[0], '1D EM cuts', 
        #         fig_dir + 'EM_1D_instant_%04d' % number, no_rhs=False, direction='x')
    except:
        print('Error plot poisson')
        pass

def gaussian(x, y, amplitude, x0, y0, sigma_x, sigma_y):
    return amplitude * np.exp(-((x - x0) / sigma_x) ** 2 - ((y - y0) / sigma_y) ** 2)


def main(config, config_dl):
    """ Main function containing initialisation, temporal loop and outputs. Takes a config dict as input. """

    # # Load the network
    # logger = config_dl.get_logger('test')

    # # Setup data_loader instances
    # data_loader = config_dl.init_obj('data_loader', module_data)

    # # Build model architecture
    # model = config_dl.init_obj('arch', module_arch)

    # # Get function handles of loss and metrics
    # loss_fn = config_dl.init_obj('loss', module_loss)
    # metric_fns = [getattr(module_metric, metric) for metric in config_dl['metrics']]

<<<<<<< HEAD
    # logger.info('Loading checkpoint: {} ...'.format(config_dl.resume))
    # checkpoint = torch.load(config_dl.resume)
    # state_dict = checkpoint['state_dict']
    # if config_dl['n_gpu'] > 1:
    #     model = torch.nn.DataParallel(model)
    # model.load_state_dict(state_dict)
=======
    logger.info('Loading checkpoint: {} ...'.format(config_dl['resume']))
    checkpoint = torch.load(config_dl['resume'])
    state_dict = checkpoint['state_dict']
    if config_dl['n_gpu'] > 1:
        model = torch.nn.DataParallel(model)
    model.load_state_dict(state_dict)
>>>>>>> bbddf0be

    # # Prepare model for testing
    # device = torch.device('cuda' if torch.cuda.is_available() else 'cpu')
    # model = model.to(device)
    # model.eval()

    # Mesh properties
    nnx, nny = config['mesh']['nnx'], config['mesh']['nny']
    ncx, ncy = nnx - 1, nny - 1  # Number of cells
    xmin, xmax = config['mesh']['xmin'], config['mesh']['xmax']
    ymin, ymax = config['mesh']['ymin'], config['mesh']['ymax']
    Lx, Ly = xmax - xmin, ymax - ymin
    dx = (xmax - xmin) / ncx
    dy = (ymax - ymin) / ncy
    x = np.linspace(xmin, xmax, nnx)
    y = np.linspace(ymin, ymax, nny)

    # Grid construction
    X, Y = np.meshgrid(x, y)
    geom = config['params']['geom']
    if geom == 'xr':
        R_nodes = copy.deepcopy(Y)
        R_nodes[0] = dy / 4
        voln = compute_voln(X, dx, dy) * R_nodes
    else:
        voln = compute_voln(X, dx, dy)
    sij = np.array([dy / 2, dx / 2])
    scale = dx * dy

    # Convection speed
    a = np.zeros((2, nny, nnx))

    # Transport coefficients
    mu = np.zeros_like(X)
    D = np.zeros_like(X)

    # Creation of the figures directory and numbering of outputs
    fig_dir = 'figures/' + config['casename']
    create_dir(fig_dir)
    create_dir(config['output']['folder'] + config['casename'])

    save_type = config['output']['save']
    verbose = config['output']['verbose']
    period = config['output']['period']

    file_type = config['output']['files']
    if re.search('data', file_type):
        data_dir = 'data/' + config['casename']
        create_dir(data_dir)

    # Timestep fixed
    dt = config['params']['dt']
    dtsum = 0

    # Background electric field
    backE = config['poisson']['backE']
    up = - x * backE
    left = np.zeros_like(y)
    right = - np.ones_like(y) * backE * xmax

    # Params
    nit = config['params']['nit']
    photo = config['params']['photoionization'] != 'no'
    if photo:
        photo_model = config['params']['photoionization']
        # Pressure in Torr
        pO2 = 150

        # Boundary conditions
        up_photo = np.zeros_like(x)
        left_photo = np.zeros_like(y)
        right_photo = np.zeros_like(y)
        
        mats_photo = []
        irate = np.zeros_like(X)
        Sph = np.zeros_like(X)

        if photo_model == 'two':
            for i in range(2):
                # Axisymmetric resolution
                mats_photo.append(photo_axisym(dx, dy, nnx, nny, R_nodes, (lambda_j_two[i] * pO2)**2, scale))
        elif photo_model == 'three':
            for i in range(3):
                # Axisymmetric resolution
                mats_photo.append(photo_axisym(dx, dy, nnx, nny, R_nodes, (lambda_j_three[i] * pO2)**2, scale))

    input_fn = config['input']


    if input_fn == 'none':
        number = 1

        # Scalar and Residual declaration
        ne, rese = np.zeros_like(X), np.zeros_like(X)
        nionp, resp = np.zeros_like(X), np.zeros_like(X)
        nn, resn = np.zeros_like(X), np.zeros_like(X)

        # Gaussian initialization for the electrons and positive ions
        if photo:
            n_back = 1e9
        else:
            n_back = 1e14
        ne = gaussian(X, Y, 1e19, 2e-3, 0, 2e-4, 2e-4) + n_back
        nionp = gaussian(X, Y, 1e19, 2e-3, 0, 2e-4, 2e-4) + n_back

    else:
        # Scalar and Residual declaration
        rese, resp, resn = np.zeros_like(X), np.zeros_like(X), np.zeros_like(X)

        # Loading of densities
        ne = np.load(config['input']['ne'])
        nionp = np.load(config['input']['np'])
        nn = np.load(config['input']['nn'])

        number = int(re.search('_(\d+)\.npy', config['input']['ne']).group(1)) + 1


    # Print header to sum up the parameters
    if verbose:
        print(f'Number of nodes: nnx = {nnx:d} -- nny = {nny:d}')
        print(f'Bounding box: ({xmin:.1e}, {ymin:.1e}), ({xmax:.1e}, {ymax:.1e})')
        print(f'dx = {dx:.2e} -- dy = {dy:.2e} -- Timestep = {dt:.2e}')
        print('------------------------------------')
        if input_fn == 'none':
            print('Start of simulation')
        else:
            print('Restart of simulation')
        print('------------------------------------')
        print('{:>10} {:>16} {:>17}'.format('Iteration', 'Timestep [s]', 'Total time [s]', width=14))

    # Construction of the matrix
    if geom == 'xr':
        A = matrix_axisym(dx, dy, nnx, nny, R_nodes, scale)
    elif geom == 'xy':
        A = matrix_cart(dx, dy, nnx, nny, scale)

    # Temporal values to store (position of positive streamer, position of negative streamer, energy of the discharge)
    gstreamer = np.zeros((nit + 1, 4))
    gstreamer[:, 0] = np.linspace(0, nit * dt, nit + 1)

    # Traditional
    traditional = False

    # Normalization
    alpha = 0.1
    ratio = alpha / (np.pi**2 / 4)**2 / (1 / Lx**2 + 1 / Ly**2)

    # Iterations
    for it in range(1, nit + 1):
        dtsum += dt

        # Solve the Poisson equation / Axisymmetric resolution
        physical_rhs = (nionp - ne - nn).reshape(-1) * co.e / co.epsilon_0
        rhs = - physical_rhs * scale
        # Traditional
        if traditional or it < 100 or it % 10 ==1:
            dirichlet_bc_axi(rhs, nnx, nny, up, left, right)
            potential = spsolve(A, rhs).reshape(nny, nnx)

<<<<<<< HEAD
        # # Convert to torch.Tensor of shape (batch_size, 1, H, W)
        # physical_rhs_torch = torch.from_numpy(physical_rhs[np.newaxis, np.newaxis, :, :])
        # potential_torch = model(physical_rhs_torch)
        # potential = potential_torch.detach().cpu().numpy()[0, 0]
=======
            # Determine lineal field
            left_BC = potential[ :, 0]
            right_BC = potential[ :, -1]
            sup_BC = potential[ -1, :]

            # Expand the Lateral BC as the resulting linear potential field
            potential_BC =  np.repeat(sup_BC[np.newaxis, :], potential.shape[0], axis=0)

            # Hard Copy the left and right (just in case corners are wierdly solved)
            potential_BC[ :, 0] = left_BC
            potential_BC[ :, -1] = right_BC
            potential_rhs = potential - potential_BC

        else:
            # Normalize
            rhs_nor = physical_rhs * ratio 
            rhs_inter = rhs_nor.reshape((nny, nnx))
            # Convert to torch.Tensor of shape (batch_size, 1, H, W)
            physical_rhs_torch = torch.from_numpy(rhs_inter[np.newaxis, np.newaxis, :, :]).float().cuda()
            potential_torch = model(physical_rhs_torch)
            potential_rhs = potential_torch.detach().cpu().numpy()[0, 0]
            potential = potential_rhs + potential_BC 
            physical_rhs = rhs_nor
            
        physical_rhs_scale = (physical_rhs).reshape((nny, nnx))        
        E_field = - grad(potential, dx, dy, nnx, nny)
>>>>>>> bbddf0be

        # Update of the residual to zero
        rese[:], resp[:], resn[:] = 0, 0, 0

        # Application of chemistry
        if photo and it % 10 == 1:
            morrow(mu, D, E_field, ne, rese, nionp, resp, nn, resn, nnx, nny, voln, irate=irate)
            Sph[:] = 0
            print('--> Photoionization resolution')
            if photo_model == 'two':
                for i in range(2):
                    rhs = - irate.reshape(-1) * A_j_two[i] * pO2**2 * scale
                    dirichlet_bc_axi(rhs, nnx, nny, up_photo, left_photo, right_photo)
                    Sph += spsolve(mats_photo[i], rhs).reshape(nny, nnx)
            elif photo_model == 'three':
                for i in range(3):
                    rhs = - irate.reshape(-1) * A_j_three[i] * pO2**2 * scale
                    dirichlet_bc_axi(rhs, nnx, nny, up_photo, left_photo, right_photo)
                    Sph += spsolve(mats_photo[i], rhs).reshape(nny, nnx)
        else:
            morrow(mu, D, E_field, ne, rese, nionp, resp, nn, resn, nnx, nny, voln)

        if photo:
            rese -= Sph * voln
            resp -= Sph * voln

        # Convective and diffusive flux
        a = - mu * E_field
        diff_flux = D * grad(ne, dx, dy, nnx, nny)

        # Loop on the cells to compute the interior flux and update residuals
        if geom == 'xy':
            compute_flux(rese, a, ne, diff_flux, sij, ncx, ncy)
            outlet_y(rese, a, ne, diff_flux, dx, 0)
            outlet_y(rese, a, ne, diff_flux, dx, -1)
            outlet_x(rese, a, ne, diff_flux, dy, 0)
            outlet_x(rese, a, ne, diff_flux, dy, -1)
        elif geom == 'xr':
            compute_flux(rese, a, ne, diff_flux, sij, ncx, ncy, r=y)
            # Boundary conditions
            outlet_y(rese, a, ne, diff_flux, dx, -1, r=np.max(Y))
            outlet_x(rese, a, ne, diff_flux, dy, 0, r=Y)
            outlet_x(rese, a, ne, diff_flux, dy, -1, r=Y)

        ne = ne - rese * dt / voln
        nionp = nionp - resp * dt / voln
        nn = nn - resn * dt / voln

        # Post processing of macro values
        normE = np.sqrt(E_field[0, :, :]**2 + E_field[1, :, :]**2)
        normE_ax = normE[0, :]
        n_middle = int(nnx / 2)
        indneg = np.argmax(normE_ax[:n_middle])
        indpos = n_middle + np.argmax(normE_ax[n_middle:])
        gstreamer[it, 1], gstreamer[it, 2] = x[np.argmax(normE_ax[:n_middle])], x[n_middle + np.argmax(normE_ax[n_middle:])]
        gstreamer[it, 3] = gstreamer[it - 1, 3] + co.e * dt * np.sum(ne * mu * normE * voln)

        if verbose and (it % period == 0 or it == nit):
            print('{:>10d} {:{width}.2e} {:{width}.2e}'.format(it, dt, dtsum, width=14))

<<<<<<< HEAD
        if save_type == 'iteration':
            if it % period == 0 or it == nit:
                if file_type == 'fig':
                    if geom == 'xr':
                        lapl_pot = lapl(potential, dx, dy, nnx, nny, r=R_nodes)
                    elif geom == 'xy':
                        lapl_pot = lapl(potential, dx, dy, nnx, nny)

                    plot_it(X, Y, ne, rese, nionp, resp, nn, resn, physical_rhs, 
                        potential + backE * X, E_field, lapl_pot, voln, dtsum, number, fig_dir)
                    plot_Sph_irate(X, Y, dx, dy, Sph, irate, nnx, nny, fig_dir + 'Sph_instant_%04d' % number)
=======
        if config['output']['dl_save'] == 'yes':
            potential_list[it - 1, :, :] = potential
            physical_rhs_list[it - 1, :, :] = physical_rhs_scale

        if save_type == 'iteration':
            if it % period == 0 or it == nit:
                if file_type == 'fig':
                    lapl_pot = lapl(potential, dx, dy, nnx, nny, r=R_nodes)
                    plot_it(X, Y, ne, rese, nionp, resp, nn, resn, physical_rhs_scale, 
                        potential_rhs, E_field, lapl_pot, voln, dtsum, number, fig_dir)
>>>>>>> bbddf0be
                    number += 1
                elif file_type == 'data':
                    np.save(data_dir + 'ne_%04d' % number, ne)
                    np.save(data_dir + 'np_%04d' % number, nionp)
                    np.save(data_dir + 'nn_%04d' % number, nn)
                    number += 1
                else:
                    if geom == 'xr':
                        lapl_pot = lapl(potential, dx, dy, nnx, nny, r=R_nodes)
                    elif geom == 'xy':
                        lapl_pot = lapl(potential, dx, dy, nnx, nny)

                    plot_it(X, Y, ne, rese, nionp, resp, nn, resn, physical_rhs, 
<<<<<<< HEAD
                        potential + backE * X, E_field, lapl_pot, voln, dtsum, number, fig_dir)
                    plot_Sph_irate(X, Y, dx, dy, Sph, irate, nnx, nny, fig_dir + 'Sph_instant_%04d' % number)
=======
                        potential_rhs, E_field, lapl_pot, voln, dtsum, number, fig_dir)
>>>>>>> bbddf0be
                    np.save(data_dir + 'ne_%04d' % number, ne)
                    np.save(data_dir + 'np_%04d' % number, nionp)
                    np.save(data_dir + 'nn_%04d' % number, nn)
                    number += 1
        elif save_type == 'time':
            if np.abs(dtsum - number * period) < 0.1 * dt or it == nit:
                plot_it()
        elif save_type == 'none':
            pass

    plot_global(gstreamer, [xmin, xmax], fig_dir + 'globals')
    np.save(data_dir + 'globals', gstreamer)


if __name__ == '__main__':

    args = argparse.ArgumentParser(description='PlasmaNet')
    args.add_argument('-c', '--config', default=None, type=str,
                      help='config file path (default: None)')
    args.add_argument('-r', '--resume', default=None, type=str,
                      help='path to checkpoint to resume (default: None)')
    args.add_argument('-d', '--device', default=None, type=str,
                      help='indices of GPUs to enable (default: all)')

    # Custom CLI options to modify configuration from default values given in yaml file
    CustomArgs = collections.namedtuple('CustomArgs', 'flags type target')
    options = [
        CustomArgs(['-ds', '--dataset'], type=str, target='data_loader;args;data_dir'),
        CustomArgs(['-n', '--name'], type=str, target='name')

    ]
    config_dl = ConfigParser.from_args(args, options)

    with open('config_streamer.yml', 'r') as yaml_stream:
        config_streamer = yaml.safe_load(yaml_stream)

<<<<<<< HEAD
=======
    if config_dl['arch']['type'] == 'Unet' or config_dl['arch']['type'] == 'UNet':
        import PlasmaNet.model.unet as module_arch
    else:
        import PlasmaNet.model.multiscalenet as module_arch

>>>>>>> bbddf0be
    main(config_streamer, config_dl)<|MERGE_RESOLUTION|>--- conflicted
+++ resolved
@@ -81,21 +81,12 @@
     # loss_fn = config_dl.init_obj('loss', module_loss)
     # metric_fns = [getattr(module_metric, metric) for metric in config_dl['metrics']]
 
-<<<<<<< HEAD
-    # logger.info('Loading checkpoint: {} ...'.format(config_dl.resume))
-    # checkpoint = torch.load(config_dl.resume)
-    # state_dict = checkpoint['state_dict']
-    # if config_dl['n_gpu'] > 1:
-    #     model = torch.nn.DataParallel(model)
-    # model.load_state_dict(state_dict)
-=======
     logger.info('Loading checkpoint: {} ...'.format(config_dl['resume']))
     checkpoint = torch.load(config_dl['resume'])
     state_dict = checkpoint['state_dict']
     if config_dl['n_gpu'] > 1:
         model = torch.nn.DataParallel(model)
     model.load_state_dict(state_dict)
->>>>>>> bbddf0be
 
     # # Prepare model for testing
     # device = torch.device('cuda' if torch.cuda.is_available() else 'cpu')
@@ -255,12 +246,6 @@
             dirichlet_bc_axi(rhs, nnx, nny, up, left, right)
             potential = spsolve(A, rhs).reshape(nny, nnx)
 
-<<<<<<< HEAD
-        # # Convert to torch.Tensor of shape (batch_size, 1, H, W)
-        # physical_rhs_torch = torch.from_numpy(physical_rhs[np.newaxis, np.newaxis, :, :])
-        # potential_torch = model(physical_rhs_torch)
-        # potential = potential_torch.detach().cpu().numpy()[0, 0]
-=======
             # Determine lineal field
             left_BC = potential[ :, 0]
             right_BC = potential[ :, -1]
@@ -287,7 +272,6 @@
             
         physical_rhs_scale = (physical_rhs).reshape((nny, nnx))        
         E_field = - grad(potential, dx, dy, nnx, nny)
->>>>>>> bbddf0be
 
         # Update of the residual to zero
         rese[:], resp[:], resn[:] = 0, 0, 0
@@ -348,7 +332,6 @@
         if verbose and (it % period == 0 or it == nit):
             print('{:>10d} {:{width}.2e} {:{width}.2e}'.format(it, dt, dtsum, width=14))
 
-<<<<<<< HEAD
         if save_type == 'iteration':
             if it % period == 0 or it == nit:
                 if file_type == 'fig':
@@ -360,18 +343,6 @@
                     plot_it(X, Y, ne, rese, nionp, resp, nn, resn, physical_rhs, 
                         potential + backE * X, E_field, lapl_pot, voln, dtsum, number, fig_dir)
                     plot_Sph_irate(X, Y, dx, dy, Sph, irate, nnx, nny, fig_dir + 'Sph_instant_%04d' % number)
-=======
-        if config['output']['dl_save'] == 'yes':
-            potential_list[it - 1, :, :] = potential
-            physical_rhs_list[it - 1, :, :] = physical_rhs_scale
-
-        if save_type == 'iteration':
-            if it % period == 0 or it == nit:
-                if file_type == 'fig':
-                    lapl_pot = lapl(potential, dx, dy, nnx, nny, r=R_nodes)
-                    plot_it(X, Y, ne, rese, nionp, resp, nn, resn, physical_rhs_scale, 
-                        potential_rhs, E_field, lapl_pot, voln, dtsum, number, fig_dir)
->>>>>>> bbddf0be
                     number += 1
                 elif file_type == 'data':
                     np.save(data_dir + 'ne_%04d' % number, ne)
@@ -385,12 +356,8 @@
                         lapl_pot = lapl(potential, dx, dy, nnx, nny)
 
                     plot_it(X, Y, ne, rese, nionp, resp, nn, resn, physical_rhs, 
-<<<<<<< HEAD
                         potential + backE * X, E_field, lapl_pot, voln, dtsum, number, fig_dir)
                     plot_Sph_irate(X, Y, dx, dy, Sph, irate, nnx, nny, fig_dir + 'Sph_instant_%04d' % number)
-=======
-                        potential_rhs, E_field, lapl_pot, voln, dtsum, number, fig_dir)
->>>>>>> bbddf0be
                     np.save(data_dir + 'ne_%04d' % number, ne)
                     np.save(data_dir + 'np_%04d' % number, nionp)
                     np.save(data_dir + 'nn_%04d' % number, nn)
@@ -427,12 +394,6 @@
     with open('config_streamer.yml', 'r') as yaml_stream:
         config_streamer = yaml.safe_load(yaml_stream)
 
-<<<<<<< HEAD
-=======
-    if config_dl['arch']['type'] == 'Unet' or config_dl['arch']['type'] == 'UNet':
-        import PlasmaNet.model.unet as module_arch
-    else:
-        import PlasmaNet.model.multiscalenet as module_arch
-
->>>>>>> bbddf0be
+    import PlasmaNet.model as module_arch
+
     main(config_streamer, config_dl)