--- conflicted
+++ resolved
@@ -13,7 +13,6 @@
 #     with open('config.yml', 'r') as yaml_stream:
 #         config = yaml.safe_load(yaml_stream)
 
-<<<<<<< HEAD
 casename: 'dh_streamer_10/'
 
 params:
@@ -21,12 +20,6 @@
   dt: 5.0e-13
   geom: 'xr'
   photoionization: 'no'
-=======
-casename: 'unet_every_9_10/'
-
-params:
-  nit: 1000
->>>>>>> bbddf0be
 
 mesh:
   xmin: 0
@@ -46,14 +39,9 @@
   folder: 'data/'
   save: 'iteration'
   verbose: True
-<<<<<<< HEAD
-  files: 'figdata'
-  period: 500
-=======
   files: 'fig'
   folder: 'data/'
   period: 100
->>>>>>> bbddf0be
   dl_save: 'yes'
 
 input: 'none'
