--- conflicted
+++ resolved
@@ -16,7 +16,7 @@
 casename: 'dh_streamer_1/'
 
 params:
-  nit: 5000
+  nit: 4000
 
 mesh:
   xmin: 0
@@ -37,13 +37,8 @@
   verbose: True
   files: 'fig'
   folder: 'data/dh_streamer/'
-<<<<<<< HEAD
-  period: 200
-  dl_save: 'yes'
-=======
   period: 100
   dl_save: 'no'
->>>>>>> e87867a2
 
 input: 'none'
   # ne: 'data/dh_streamer/ne_0010.npy'
